//! Datatypes to better represent the domain of Merino.

use anyhow::ensure;
use rand::distributions::{Distribution, Standard};
use serde::{de, Deserialize, Serialize};
use std::convert::{TryFrom, TryInto};
use std::fmt::Debug;

/// Represents a value from 0.0 to 1.0, inclusive. That is: a portion of
/// something that cannot be negative or exceed 100%.
///
/// Stored internally as a u32.
#[derive(Clone, Copy, Debug, Default, Eq, PartialEq, Ord, PartialOrd, Hash)]
pub struct Proportion(u32);

impl Proportion {
    /// The lowest value for a portion, corresponding to 0%.
    pub fn zero() -> Self {
        Proportion(0)
    }

    /// The highest value for a portion, corresponding to 100%.
    pub fn one() -> Self {
        Proportion(u32::MAX)
    }

    /// Converts a float value into a Proportion. Panics if the value is not
    /// between zero and one.
    ///
    /// This is not implemented using [`std::config::From`] because you cannot
    /// implement both Try and TryFrom for the same pair of types, due to a
    /// blanket `impl TryFor<T> for U where U: Try<T>`.
    pub fn from<T>(v: T) -> Self
    where
        T: TryInto<Self>,
        <T as TryInto<Self>>::Error: Debug,
    {
        v.try_into().unwrap()
    }
}

<<<<<<< HEAD
/// Define helper impls for float values
=======
/// Implement traits for a float type.
>>>>>>> 87b00eaa
macro_rules! impl_for_float {
    ($type: ty) => {
        impl TryFrom<$type> for Proportion {
            type Error = anyhow::Error;

            fn try_from(v: $type) -> Result<Self, Self::Error> {
                ensure!(!v.is_infinite(), "v cannot be infinite");
                ensure!(v >= 0.0, "v must be positive");
                ensure!(v <= 1.0, "v cannot be greater than 1");

                Ok(Self((v * (u32::MAX as $type)) as u32))
            }
        }

        impl From<Proportion> for $type {
            fn from(portion: Proportion) -> $type {
                (portion.0 as $type) / (u32::MAX as $type)
            }
        }

        impl From<&Proportion> for $type {
            fn from(portion: &Proportion) -> $type {
                (portion.0 as $type) / (u32::MAX as $type)
            }
        }
    };
}

impl_for_float!(f32);
impl_for_float!(f64);

impl Distribution<Proportion> for Standard {
    fn sample<R: rand::Rng + ?Sized>(&self, rng: &mut R) -> Proportion {
        Proportion(rng.gen())
    }
}

impl Serialize for Proportion {
    fn serialize<S>(&self, serializer: S) -> Result<S::Ok, S::Error>
    where
        S: serde::Serializer,
    {
        serializer.serialize_f64(self.into())
    }
}

impl<'de> Deserialize<'de> for Proportion {
    fn deserialize<D>(deserializer: D) -> Result<Self, D::Error>
    where
        D: serde::Deserializer<'de>,
    {
        /// Visitor for deserializing a Proportion
        struct Visitor;

        impl<'de> de::Visitor<'de> for Visitor {
            type Value = Proportion;

            fn expecting(&self, formatter: &mut std::fmt::Formatter) -> std::fmt::Result {
                write!(formatter, "value between 0.0 and 1.0")
            }

            fn visit_i64<E>(self, v: i64) -> Result<Self::Value, E>
            where
                E: de::Error,
            {
                if v >= 0 {
                    self.visit_u64(v as u64)
                } else {
                    Err(de::Error::invalid_value(de::Unexpected::Signed(v), &self))
                }
            }

            // u8, u16, and u32 delegate to this
            fn visit_u64<E>(self, v: u64) -> Result<Self::Value, E>
            where
                E: de::Error,
            {
                if v == 0 {
                    Ok(Proportion::zero())
                } else if v == 1 {
                    Ok(Proportion::one())
                } else {
                    Err(de::Error::invalid_value(de::Unexpected::Unsigned(v), &self))
                }
            }

            // f32 delegates to this
            fn visit_f64<E>(self, v: f64) -> Result<Self::Value, E>
            where
                E: de::Error,
            {
                v.try_into()
                    .map_err(|_err| de::Error::invalid_value(de::Unexpected::Float(v), &self))
            }
        }

        deserializer.deserialize_any(Visitor)
    }
}

/// Gathers inputs to be hashed to determine a cache key.
pub trait CacheInputs {
    /// Add data to the cache key.
    fn add(&mut self, input: &[u8]);
    /// Generate a cache key from the collected inputs so far.
    fn hash(&self) -> String;
}

impl CacheInputs for blake3::Hasher {
    fn add(&mut self, input: &[u8]) {
        self.update(input);
    }

    fn hash(&self) -> String {
        self.finalize().to_hex().to_string()
    }
}<|MERGE_RESOLUTION|>--- conflicted
+++ resolved
@@ -39,11 +39,7 @@
     }
 }
 
-<<<<<<< HEAD
-/// Define helper impls for float values
-=======
 /// Implement traits for a float type.
->>>>>>> 87b00eaa
 macro_rules! impl_for_float {
     ($type: ty) => {
         impl TryFrom<$type> for Proportion {
