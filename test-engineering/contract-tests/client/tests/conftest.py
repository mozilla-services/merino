--- conflicted
+++ resolved
@@ -77,32 +77,22 @@
 def fixture_fetch_kinto_icon_url(
     request: Any,
     kinto_environment: KintoEnvironment,
-<<<<<<< HEAD
-    kinto_records: Dict[str, KintoRecord],
+    kinto_records: Dict[str, KintoRequestRecord],
 ) -> Callable:
     """Return a function that will query for an icon URL from a suggestion title"""
-=======
-    kinto_records: Dict[str, KintoRequestRecord],
-) -> Dict[str, str]:
-    """Return a map from suggestion title to icon URL."""
->>>>>>> 13a84a51
 
     attachments_url: str = request.config.option.kinto_attachments_url
 
     def fetch_icon_url(*, suggestion_title: str) -> str:
         """Fetch the icon URL for the given Kinto record ID from Kinto."""
 
-<<<<<<< HEAD
         record_id: str = next(
             f"icon-{suggestion.icon}"
             for record in kinto_records.values()
             for suggestion in record.attachment.suggestions
             if suggestion.title == suggestion_title
         )
-        record: KintoRecord = get_record(kinto_environment, record_id)
-=======
         record: KintoResponseRecord = get_record(kinto_environment, record_id)
->>>>>>> 13a84a51
         return f"{attachments_url}/{record.attachment.location}"
 
     return fetch_icon_url
